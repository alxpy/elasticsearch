--- conflicted
+++ resolved
@@ -448,13 +448,6 @@
         }
 
         if (random.nextBoolean()) {
-<<<<<<< HEAD
-            builder.put(RecoverySettings.INDICES_RECOVERY_COMPRESS_SETTING.getKey(), random.nextBoolean());
-        }
-
-        if (random.nextBoolean()) {
-=======
->>>>>>> bc8745dc
             builder.put(NettyTransport.PING_SCHEDULE, RandomInts.randomIntBetween(random, 100, 2000) + "ms");
         }
 
