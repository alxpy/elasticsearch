--- conflicted
+++ resolved
@@ -103,11 +103,7 @@
         return new InternalAvg(name, 0.0, 0l, formatter, metaData());
     }
 
-<<<<<<< HEAD
-    public static class Factory extends ValuesSourceAggregatorFactory.LeafOnly<ValuesSource.Numeric, Map<String, Object>> implements NumericMetricsAggregatorFactory {
-=======
-    public static class Factory extends ValuesSourceAggregatorFactory.LeafOnly<ValuesSource.Numeric> {
->>>>>>> 314b62c8
+    public static class Factory extends ValuesSourceAggregatorFactory.LeafOnly<ValuesSource.Numeric> implements NumericMetricsAggregatorFactory {
 
         public Factory(String name, String type, ValuesSourceConfig<ValuesSource.Numeric> valuesSourceConfig) {
             super(name, type, valuesSourceConfig);
